mod grpc_client;
mod grpc_server;

<<<<<<< HEAD
pub use self::{grpc_client::Client};
use crate::grpc::*;
=======
pub use self::{
    compiler::{Lang, Compiler},
    grpc_client::Client,
};
>>>>>>> 55ccb5d3
pub use grpc_server::{Server, Signal};
use std::sync::{Mutex, Arc};
use std::ops::Range;
use crate::ds::MockDataSource;
use crate::vm::ExecutionMeta;
use tonic::Request;
use libra_types::transaction::{TransactionArgument, parse_as_transaction_argument};
use libra_types::access_path::AccessPath;
use libra_types::account_address::AccountAddress;
use std::convert::TryFrom;
<<<<<<< HEAD
use crate::vm::compiler::{Compiler, Lang};
=======
use crate::compiled_protos::vm_grpc::{
    VmExecuteRequest, VmContract, VmExecuteResponses, VmArgs, VmValue,
};
>>>>>>> 55ccb5d3

pub const PORT_RANGE: Range<u32> = 3000..5000;

pub type ArcMut<T> = Arc<Mutex<T>>;

pub struct TestKit {
    data_source: MockDataSource,
    client: Client,
    _server: Server,
    compiler: Box<dyn Compiler>,
}

impl TestKit {
    pub fn new(lang: Lang) -> TestKit {
        let data_source = MockDataSource::new(Lang::MvIr);
        let server = Server::new(data_source.clone());
        let client = Client::new(server.port()).unwrap_or_else(|_| {
            panic!(
                "Client couldn't connect to the server at http://localhost:{}",
                server.port()
            )
        });
        TestKit {
            data_source,
            _server: server,
            compiler: lang.compiler(),
            client,
        }
    }

    pub fn publish_module(&self, code: &str, meta: ExecutionMeta) -> VmExecuteResponses {
        let module = self
            .compiler
            .build_module(code, &meta.sender, false)
            .unwrap();
        let request = Request::new(VmExecuteRequest {
            contracts: vec![VmContract {
                address: meta.sender.to_vec(),
                max_gas_amount: meta.max_gas_amount,
                gas_unit_price: meta.gas_unit_price,
                code: module,
                contract_type: 0, //Module
                args: vec![],
            }],
            options: 0,
        });
        self.client.perform_request(request)
    }

    pub fn execute_script(
        &self,
        code: &str,
        meta: ExecutionMeta,
        args: &[&str],
    ) -> VmExecuteResponses {
        let code = self
            .compiler
            .build_script(code, &meta.sender, false)
            .unwrap();

        let args = parse_args(args)
            .into_iter()
            .map(|arg| match arg {
                TransactionArgument::Bool(val) => (0, val.to_string()),
                TransactionArgument::U64(val) => (1, val.to_string()),
                TransactionArgument::ByteArray(val) => (2, val.to_string()),
                TransactionArgument::Address(val) => (3, addr(&val)),
            })
            .map(|(value_type, value)| VmArgs {
                r#type: value_type,
                value,
            })
            .collect();

        let request = Request::new(VmExecuteRequest {
            contracts: vec![VmContract {
                address: meta.sender.to_vec(),
                max_gas_amount: meta.max_gas_amount,
                gas_unit_price: meta.gas_unit_price,
                code,
                contract_type: 1, //Script
                args,
            }],
            options: 0,
        });
        self.client.perform_request(request)
    }

    pub fn assert_success(&self, res: &VmExecuteResponses) {
        let errs: Vec<_> = res
            .executions
            .iter()
            .filter(|exec| exec.status == 0 /*Discard*/)
            .map(|exec| format!("err: {:?}", exec.status_struct))
            .collect();
        if !errs.is_empty() {
            panic!("Errors:[{}]", errs.join("\n"));
        }
    }

    pub fn merge_result(&self, exec_resp: &VmExecuteResponses) {
        exec_resp
            .executions
            .iter()
            .for_each(|exec| self.merge_write_set(&exec.write_set));
    }

    fn merge_write_set(&self, ws: &[VmValue]) {
        ws.iter().for_each(|value| {
            let path = value.path.as_ref().unwrap();
            let path = AccessPath::new(
                AccountAddress::try_from(path.address.clone()).unwrap(),
                path.path.clone(),
            );
            match value.r#type {
                    0 /*Value*/ => {
                        self.data_source.insert(path, value.value.clone())
                    }
                    1 /*Deletion*/ => {
                        self.data_source.delete(path);
                    }
                    _ => unreachable!(),
                }
        });
    }
}

pub fn parse_args(args: &[&str]) -> Vec<TransactionArgument> {
    args.iter()
        .map(|arg| parse_as_transaction_argument(arg).unwrap())
        .collect()
}

pub fn meta(addr: &AccountAddress) -> ExecutionMeta {
    ExecutionMeta::new(std::u64::MAX, 1, *addr)
}

pub fn addr(addr: &AccountAddress) -> String {
    format!("0x{}", addr)
}<|MERGE_RESOLUTION|>--- conflicted
+++ resolved
@@ -1,15 +1,12 @@
 mod grpc_client;
 mod grpc_server;
 
-<<<<<<< HEAD
-pub use self::{grpc_client::Client};
-use crate::grpc::*;
-=======
 pub use self::{
     compiler::{Lang, Compiler},
     grpc_client::Client,
 };
->>>>>>> 55ccb5d3
+pub use self::{grpc_client::Client};
+use crate::grpc::*;
 pub use grpc_server::{Server, Signal};
 use std::sync::{Mutex, Arc};
 use std::ops::Range;
@@ -20,13 +17,10 @@
 use libra_types::access_path::AccessPath;
 use libra_types::account_address::AccountAddress;
 use std::convert::TryFrom;
-<<<<<<< HEAD
-use crate::vm::compiler::{Compiler, Lang};
-=======
 use crate::compiled_protos::vm_grpc::{
     VmExecuteRequest, VmContract, VmExecuteResponses, VmArgs, VmValue,
 };
->>>>>>> 55ccb5d3
+use crate::vm::compiler::{Compiler, Lang};
 
 pub const PORT_RANGE: Range<u32> = 3000..5000;
 
