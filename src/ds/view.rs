--- conflicted
+++ resolved
@@ -49,15 +49,10 @@
 
 impl StateView for CachingDataSource<Request, Response> {
     fn get(&self, access_path: &Request) -> Result<Option<Vec<u8>>, Error> {
-<<<<<<< HEAD
         let response = self.remote.lock().unwrap().get_blocking(access_path)?;
-        match response.error_code {
-=======
-        let response = self.remote.get_blocking(access_path)?;
         let error_code =
             ErrorCode::from_i32(response.error_code).expect("Invalid ErrorCode enum value");
         match error_code {
->>>>>>> fcad7edc
             // if no error code, return blob
             ErrorCode::None => Ok(Some(response.blob)),
             // if BadRequest, return Err()
