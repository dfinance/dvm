//! Server implementation on tonic & tokio.
//! Run with `LISTEN=[::1]:50051 cargo run --bin server`
use std::collections::HashMap;
use tonic::{transport::Server, Request, Response, Status};

<<<<<<< HEAD
use move_vm_in_cosmos::{cfg, grpc, vm};
=======
// TODO: XXX: remove this dep?
use language_e2e_tests::data_store::FakeDataStore;

use move_vm_in_cosmos::{cfg, grpc, move_lang};
>>>>>>> 099910aa
use grpc::{*, vm_service_server::*};
use move_vm_in_cosmos::ds::MockDataSource;

struct MoveVmService {
    inner: move_lang::MoveVm,
}

unsafe impl Send for MoveVmService {}
unsafe impl Sync for MoveVmService {}

#[tonic::async_trait]
impl VmService for MoveVmService {
    async fn execute_contracts(
        &self,
        request: Request<VmExecuteRequest>,
    ) -> Result<Response<VmExecuteResponses>, Status> {
        println!("Got a request from {:?}", request.remote_addr());

        // TODO: just do some logic here
        let reply = VmExecuteResponses {
            executions: vec![VmExecuteResponse {
                gas_used: 0,
                status: 0,
                status_struct: None,
                events: Vec::default(),
                write_set: HashMap::default(),
            }],
        };
        Ok(Response::new(reply))
    }

    async fn get_imports(
        &self,
        request: Request<VmImportsRequest>,
    ) -> Result<Response<VmImportsResponses>, Status> {
        println!("Got a request from {:?}", request.remote_addr());

        // TODO: just do some logic here
        let reply = VmImportsResponses {
            imports: vec![VmImportsResponse {
                gas_used: 0,
                keys: Vec::default(),
            }],
        };
        Ok(Response::new(reply))
    }
}

#[tokio::main]
async fn main() -> Result<(), Box<dyn std::error::Error>> {
    let cfg = cfg::env::get_cfg_vars().into_sock_addr()?;
<<<<<<< HEAD
    let vm = vm::MoveVm::new(Box::new(MockDataSource::default()));
=======
    let vm = move_lang::MoveVm::new(Box::new(FakeDataStore::default()));
>>>>>>> 099910aa
    let service = MoveVmService { inner: vm };

    println!("{:?} listening on {1}", cfg.name, cfg.address);

    Server::builder()
        .add_service(VmServiceServer::new(service))
        .serve(cfg.address)
        .await?;

    Ok(())
}<|MERGE_RESOLUTION|>--- conflicted
+++ resolved
@@ -3,14 +3,10 @@
 use std::collections::HashMap;
 use tonic::{transport::Server, Request, Response, Status};
 
-<<<<<<< HEAD
-use move_vm_in_cosmos::{cfg, grpc, vm};
-=======
 // TODO: XXX: remove this dep?
 use language_e2e_tests::data_store::FakeDataStore;
 
 use move_vm_in_cosmos::{cfg, grpc, move_lang};
->>>>>>> 099910aa
 use grpc::{*, vm_service_server::*};
 use move_vm_in_cosmos::ds::MockDataSource;
 
@@ -62,11 +58,7 @@
 #[tokio::main]
 async fn main() -> Result<(), Box<dyn std::error::Error>> {
     let cfg = cfg::env::get_cfg_vars().into_sock_addr()?;
-<<<<<<< HEAD
-    let vm = vm::MoveVm::new(Box::new(MockDataSource::default()));
-=======
-    let vm = move_lang::MoveVm::new(Box::new(FakeDataStore::default()));
->>>>>>> 099910aa
+    let vm = vm::MoveVm::new(Box::new(FakeDataStore::default()));
     let service = MoveVmService { inner: vm };
 
     println!("{:?} listening on {1}", cfg.name, cfg.address);
