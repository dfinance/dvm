--- conflicted
+++ resolved
@@ -29,7 +29,6 @@
 fn new_response(blob: &[u8]) -> Response<DsRawResponse> {
     Response::new(DsRawResponse {
         blob: blob.to_vec(),
-<<<<<<< HEAD
         error_code: ds_raw_response::ErrorCode::None as i32,
         error_message: vec![],
     })
@@ -43,8 +42,6 @@
         blob: vec![],
         error_code: error_code as i32,
         error_message: error_message.into_bytes(),
-=======
->>>>>>> c15ace26
     })
 }
 
@@ -70,22 +67,6 @@
         println!("DS Request: {:?}", address.to_string());
 
         let access_path = AccessPath::new(address, request.path);
-<<<<<<< HEAD
-        Ok(new_error_response(
-            ds_raw_response::ErrorCode::NoData,
-            "No such resource".to_string(),
-        ))
-        //        let account_data = get_account_data(1000);
-        // if Resource
-        //        if is_resource(&access_path) {
-        //            println!("Access path {}", &access_path);
-        //            return Ok(new_response(
-        //                &account_data.to_resource().simple_serialize().unwrap(),
-        //            ));
-        //        }
-        //        println!("No data for request");
-        //        Err(Status::invalid_argument("No data for request."))
-=======
         let account_data = get_account_data(1000);
         // if Resource
         if is_resource(&access_path) {
@@ -96,7 +77,6 @@
         }
         println!("No data for request");
         Err(Status::invalid_argument("No data for request."))
->>>>>>> c15ace26
     }
 
     async fn multi_get_raw(
