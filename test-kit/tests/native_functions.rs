--- conflicted
+++ resolved
@@ -86,8 +86,6 @@
     test_kit.assert_success(&res);
     let value: AddressStore = lcs::from_bytes(&res.executions[0].write_set[0].value).unwrap();
     assert_eq!(value.val, account_address);
-<<<<<<< HEAD
-=======
 }
 
 #[test]
@@ -116,5 +114,4 @@
     test_kit.assert_success(&res);
     let value: U64Store = lcs::from_bytes(&res.executions[0].write_set[0].value).unwrap();
     assert_eq!(t_value, value.val);
->>>>>>> 665db950
 }