[package]
name = "dvm-cli"
version = "0.2.0"
authors = [
    "Alex Koz. <alexanderkozlovskii@wings.ai>",
    "Dm. Yakushev <dmitryyakushev@wings.ai>",
    "Maxim Kurnikov <maximkurnikov@wings.ai>"
    ]
edition = "2018"


[dependencies]
lang = { path = "../lang", package = "dvm-lang" }
data_source = { path = "../data-source", package = "dvm-data-source" }
services = { path = "../services", package = "dvm-services" }
libra = { path = "../libra", package = "dvm-libra-deps" }
compiler = { path = "../compiler", package = "dvm-compiler" }
dvm-net = { path = "../net" }

anyhow = "1.0"
log = "0.4.8"
env_logger = "0.7.1"
structopt = "0.3"
http = "0.2"
<<<<<<< HEAD
tokio = { version = "=0.2", features = [ "macros", "rt-core", "rt-threaded", "blocking", "full" ] }
futures = "0.3"
serde = "=1.0.110"
serde_json = "1.0.52"
=======
tokio = { version = "0.2", features = [ "macros", "rt-core", "rt-threaded", "blocking", "full" ] }
serde = "1.0"
serde_json = "1.0"
>>>>>>> 5a2d1e99
enum-iterator = "0.6.0"
signal-notify = "0.1.3"

[dependencies.sentry]
version = "0.18"
optional = true
features = [
    "with_log",
    "with_env_logger",
    "with_panic",
    # "with_debug_to_log"
]

[features]
default = [ "sentry" ]
integrity-tests = [ "sentry", "sentry/with_test_support" ]<|MERGE_RESOLUTION|>--- conflicted
+++ resolved
@@ -22,16 +22,10 @@
 env_logger = "0.7.1"
 structopt = "0.3"
 http = "0.2"
-<<<<<<< HEAD
-tokio = { version = "=0.2", features = [ "macros", "rt-core", "rt-threaded", "blocking", "full" ] }
+tokio = { version = "0.2", features = [ "macros", "rt-core", "rt-threaded", "blocking", "full" ] }
 futures = "0.3"
-serde = "=1.0.110"
-serde_json = "1.0.52"
-=======
-tokio = { version = "0.2", features = [ "macros", "rt-core", "rt-threaded", "blocking", "full" ] }
 serde = "1.0"
 serde_json = "1.0"
->>>>>>> 5a2d1e99
 enum-iterator = "0.6.0"
 signal-notify = "0.1.3"
 
