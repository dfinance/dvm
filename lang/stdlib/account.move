--- conflicted
+++ resolved
@@ -12,34 +12,19 @@
     /// holds account data, currently, only events
     resource struct T {
         sent_events: Event::EventHandle<SentPaymentEvent>,
-        received_events: Event::EventHandle<ReceivedPaymentEvent>
+        received_events: Event::EventHandle<ReceivedPaymentEvent>,
     }
 
     resource struct Balance<Token> {
         coin: Dfinance::T<Token>
     }
 
-<<<<<<< HEAD
     /// Message for sent events
     struct SentPaymentEvent {
         amount: u128,
         denom: vector<u8>,
         payee: address,
         metadata: vector<u8>,
-=======
-    native fun save_balance<Token>(balance: Balance<Token>, addr: address);
-
-    native fun save_account(account: T, addr: address);
-
-    // Resource storing account information.
-    resource struct T {
-        // Store balances.
-        balances: Coins::T,
-        // Event handle for received event
-        withdraw_events: Event::EventHandle<PaymentEvent>,
-        // Event handle for sent event
-        deposit_events: Event::EventHandle<PaymentEvent>,
->>>>>>> dd1905e8
     }
 
     /// Message for received events
@@ -57,6 +42,10 @@
 
     public fun can_accept<Token>(payee: address): bool {
         ::exists<Balance<Token>>(payee)
+    }
+
+    public fun exists(payee: address): bool {
+        ::exists<T>(payee)
     }
 
     public fun balance<Token>(): u128 acquires Balance {
@@ -138,6 +127,10 @@
             save_balance<Token>(Balance { coin: Dfinance::zero<Token>() }, payee);
         };
 
+        if (!exists(payee)) {
+            new_account(payee);
+        };
+
         let payee_acc     = borrow_global_mut<T>(payee);
         let payee_balance = borrow_global_mut<Balance<Token>>(payee);
 
@@ -171,19 +164,16 @@
         ::exists<Balance<T>>(addr)
     }
 
-    native fun save_balance<Token>(balance: Balance<Token>, addr: address);
+    fun new_account(addr: address) {
+        let evt = Event::new_event_generator(addr);
+        let acc = T {
+            sent_events: Event::new_event_handle_from_generator(&mut evt),
+            received_events: Event::new_event_handle_from_generator(&mut evt),
+         };
 
-    // fun new_account(addr: address) {
+        save_account(acc, evt, addr);
+    }
 
-    //     let evt = Event::new_event_generator(addr);
-    //     let acc = T {
-    //         sent_events: Event::new_event_handle_from_generator(&mut evt),
-    //         received_events: Event::new_event_handle_from_generator(&mut evt)
-    //     };
-
-    //     save_account(acc, addr);
-    // }
-
-    // native fun save_account(account: T, addr: address);
-    // !!! native fun save_account_resource<Token>(addr: address);
+     native fun save_balance<Token>(balance: Balance<Token>, addr: address);
+     native fun save_account(account: T, event_generator: Event::EventHandleGenerator, addr: address);
 }