--- conflicted
+++ resolved
@@ -268,10 +268,7 @@
         let meta = compiler
             .module_meta(&include_str!("../../stdlib/account.mvir"))
             .unwrap();
-        assert_eq!("Account", meta.module_name);
-        assert!(!meta.dep_list.is_empty());
         assert_eq!(
-<<<<<<< HEAD
             meta,
             ModuleMeta {
                 module_name: "Account".to_string(),
@@ -292,11 +289,6 @@
                 ],
             }
         )
-=======
-            &ModuleId::new(AccountAddress::default(), Identifier::new("Coins").unwrap(),),
-            &meta.dep_list[0]
-        );
->>>>>>> 957e4cec
     }
 
     #[test]
