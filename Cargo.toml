--- conflicted
+++ resolved
@@ -7,24 +7,6 @@
 build = "src/build.rs"
 
 [dependencies]
-<<<<<<< HEAD
-move-lang = { git = "https://github.com/WingsDao/libra.git", branch = "28.01.2020" }
-libra-crypto = { git = "https://github.com/WingsDao/libra.git", branch = "28.01.2020" }
-vm-runtime-types = { git = "https://github.com/WingsDao/libra.git", branch = "28.01.2020" }
-language-e2e-tests = { git = "https://github.com/WingsDao/libra.git", branch = "28.01.2020" }
-vm = { git = "https://github.com/WingsDao/libra.git", branch = "28.01.2020" }
-vm-cache-map = { git = "https://github.com/WingsDao/libra.git", branch = "28.01.2020" }
-vm-runtime = { git = "https://github.com/WingsDao/libra.git", branch = "28.01.2020" }
-libra-state-view = { git = "https://github.com/WingsDao/libra.git", branch = "28.01.2020" }
-libra-config = { git = "https://github.com/WingsDao/libra.git", branch = "28.01.2020" }
-libra-types = { git = "https://github.com/WingsDao/libra.git", branch = "28.01.2020" }
-stdlib = { git = "https://github.com/WingsDao/libra.git", branch = "28.01.2020" }
-bytecode-verifier = { git = "https://github.com/WingsDao/libra.git", branch = "28.01.2020" }
-lcs = { git = "https://github.com/WingsDao/libra.git", package = "libra-canonical-serialization", branch = "28.01.2020" }
-compiler = { git = "https://github.com/WingsDao/libra.git", branch = "28.01.2020" }
-libra-logger = { git = "https://github.com/WingsDao/libra.git", branch = "28.01.2020" }
-ir-to-bytecode = { git = "https://github.com/WingsDao/libra.git", branch = "28.01.2020" }
-=======
 move-lang = { git = "https://github.com/WingsDao/libra.git", branch = "14.02.2020" }
 libra-crypto = { git = "https://github.com/WingsDao/libra.git", branch = "14.02.2020" }
 vm-runtime-types = { git = "https://github.com/WingsDao/libra.git", branch = "14.02.2020" }
@@ -41,7 +23,6 @@
 compiler = { git = "https://github.com/WingsDao/libra.git", branch = "14.02.2020" }
 libra-logger = { git = "https://github.com/WingsDao/libra.git", branch = "14.02.2020" }
 ir-to-bytecode = { git = "https://github.com/WingsDao/libra.git", branch = "14.02.2020" }
->>>>>>> bde5ab1e
 anyhow = "=1.0.26"
 lazy_static = "=1.4.0"
 hex = "0.4.1"
